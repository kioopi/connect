--- conflicted
+++ resolved
@@ -7,6 +7,7 @@
 /**
  * Accepts a custom log stream, defaults to stdout.
  */
+
 exports.setup = function(env, customStream){
     this.stream = customStream || process.stdout;
 }
@@ -14,10 +15,8 @@
 /**
  * Log requests in common log format.
  */
+
 exports.handle = function(req, res, next){
-<<<<<<< HEAD
-    var end = res.end;
-=======
     var writeHead = res.writeHead,
         stream = this.stream,
         end = res.end,
@@ -31,16 +30,15 @@
         resHeaders = headers;
         return writeHead.call(res, code, headers);
     }
->>>>>>> 7b324734
 
     // Proxy end to output a line to the provided logger
-    res.end = function () {
 
+    res.end = function(){
         stream.write((req.socket && req.socket.remoteAddress)
          + ' - - [' + (new Date).toUTCString() + ']'
          + ' "' + req.method + ' ' + req.url.pathname
-         + ' HTTP/' + req.httpVersion + '" '
-         + res.code + ' ' + (res.headers['Content-Length'] || '-')
+         + ' HTTP/' + req.httpVersionMajor + '.' + req.httpVersionMinor + '" '
+         + statusCode + ' ' + (resHeaders['Content-Length'] || '-')
          + ' "' + (req.headers['referer'] || req.headers['referrer'] || '')
          + '" "' + (req.headers['user-agent'] || '') + '"');
 
